--- conflicted
+++ resolved
@@ -59,7 +59,6 @@
     .panel-title { color: $g14-chromium;}
   }
 }
-<<<<<<< HEAD
 .panel .panel-body table {
   margin: 0;
 
@@ -75,10 +74,10 @@
   tbody tr:last-child td {
     border-bottom: 2px solid $g5-pepper;
   }
-=======
+}
+
 table thead th {
   @include no-user-select();
->>>>>>> 082fc65d
 }
 
 
@@ -769,7 +768,6 @@
 
 
 
-<<<<<<< HEAD
 /*
     Admin Tabs
     ----------------------------------------------
@@ -809,11 +807,6 @@
   }
 }
 
-
-=======
-
-
 br {
   @include no-user-select();
-}
->>>>>>> 082fc65d
+}