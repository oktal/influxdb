export const PERMISSIONS = {
  ViewAdmin: {
    description: 'Can view or edit admin screens',
    displayName: 'View Admin',
  },
  ViewChronograf: {
    description: 'Can use Chronograf tools',
    displayName: 'View Chronograf',
  },
  CreateDatabase: {
    description: 'Can create databases',
    displayName: 'Create Databases',
  },
  CreateUserAndRole: {
    description: 'Can create users and roles',
    displayName: 'Create Users & Roles',
  },
  AddRemoveNode: {
    description: 'Can add/remove nodes from a cluster',
    displayName: 'Add/Remove Nodes',
  },
  DropDatabase: {
    description: 'Can drop databases',
    displayName: 'Drop Databases',
  },
  DropData: {
    displayName: 'Drop Data',
    description: 'Can drop measurement and series queries',
  },
  ReadData: {
    displayName: 'Read',
    description: 'Can read data',
  },
  WriteData: {
    displayName: 'Write',
    description: 'Can write data',
  },
  Rebalance: {
    displayName: 'Rebalance',
    description: 'Can rebalance a cluster',
  },
  ManageShard: {
    displayName: 'Manage Shards',
    description: 'Can copy and delete shards',
  },
  ManageContinuousQuery: {
    displayName: 'Manage Continuous Queries',
    description: 'Can create, show, and drop continuous queries',
  },
  ManageQuery: {
    displayName: 'Manage Queries',
    description: 'Can show and kill queries',
  },
  ManageSubscription: {
    displayName: 'Manage Subscriptions',
    description: 'Can show, add, and drop subscriptions',
  },
  Monitor: {
    displayName: 'Monitor',
    description: 'Can show stats and diagnostics',
  },
  CopyShard: {
    displayName: 'Copy Shard',
    description: 'Can copy shards',
  },
  // TODO: get clarification on this one
  // KapacitorAPI: {
  //   displayName: 'Kapacitor',
  //   description: 'Can access the Kapacitor API',
  // },
}

export const DEFAULT_LINE_COLORS = [
  // 1 Color Palettes
  [['#00C9FF'], ['#00C9FF'], ['#00C9FF']],
  // 2 Color Palettes
  [['#00C9FF', '#00C9FF'], ['#00C9FF', '#00C9FF'], ['#00C9FF', '#00C9FF']],
  // 3 Color Palettes
  [
    ['#00C9FF', '#9394FF', '#4ED8A0'],
    ['#00C9FF', '#9394FF', '#4ED8A0'],
    ['#00C9FF', '#9394FF', '#4ED8A0'],
  ],
  // 4 Color Palettes
  [
    ['#00C9FF', '#9394FF', '#4ED8A0', '#ff0054'],
    ['#00C9FF', '#9394FF', '#4ED8A0', '#ff0054'],
    ['#00C9FF', '#9394FF', '#4ED8A0', '#ff0054'],
  ],
  // 5 Color Palettes
  [
    ['#00C9FF', '#9394FF', '#4ED8A0', '#ff0054', '#ffcc00'],
    ['#00C9FF', '#9394FF', '#4ED8A0', '#ff0054', '#ffcc00'],
    ['#00C9FF', '#9394FF', '#4ED8A0', '#ff0054', '#ffcc00'],
  ],
  // 6 Color Palettes
  [
    ['#00C9FF', '#9394FF', '#4ED8A0', '#ff0054', '#ffcc00', '#33aa99'],
    ['#00C9FF', '#9394FF', '#4ED8A0', '#ff0054', '#ffcc00', '#33aa99'],
    ['#00C9FF', '#9394FF', '#4ED8A0', '#ff0054', '#ffcc00', '#33aa99'],
  ],
  // 7 Color Palettes
  [
    [
      '#00C9FF',
      '#9394FF',
      '#4ED8A0',
      '#ff0054',
      '#ffcc00',
      '#33aa99',
      '#9dfc5d',
    ],
    [
      '#00C9FF',
      '#9394FF',
      '#4ED8A0',
      '#ff0054',
      '#ffcc00',
      '#33aa99',
      '#9dfc5d',
    ],
    [
      '#00C9FF',
      '#9394FF',
      '#4ED8A0',
      '#ff0054',
      '#ffcc00',
      '#33aa99',
      '#9dfc5d',
    ],
  ],
  // 8 Color Palettes
  [
    [
      '#00C9FF',
      '#9394FF',
      '#4ED8A0',
      '#ff0054',
      '#ffcc00',
      '#33aa99',
      '#9dfc5d',
      '#92bcc3',
    ],
    [
      '#00C9FF',
      '#9394FF',
      '#4ED8A0',
      '#ff0054',
      '#ffcc00',
      '#33aa99',
      '#9dfc5d',
      '#92bcc3',
    ],
    [
      '#00C9FF',
      '#9394FF',
      '#4ED8A0',
      '#ff0054',
      '#ffcc00',
      '#33aa99',
      '#9dfc5d',
      '#92bcc3',
    ],
  ],
  // 9 Color Palettes
  [
    [
      '#00C9FF',
      '#9394FF',
      '#4ED8A0',
      '#ff0054',
      '#ffcc00',
      '#33aa99',
      '#9dfc5d',
      '#92bcc3',
      '#ca96fb',
    ],
    [
      '#00C9FF',
      '#9394FF',
      '#4ED8A0',
      '#ff0054',
      '#ffcc00',
      '#33aa99',
      '#9dfc5d',
      '#92bcc3',
      '#ca96fb',
    ],
    [
      '#00C9FF',
      '#9394FF',
      '#4ED8A0',
      '#ff0054',
      '#ffcc00',
      '#33aa99',
      '#9dfc5d',
      '#92bcc3',
      '#ca96fb',
    ],
  ],
  // 10 Color Palettes
  [
    [
      '#00C9FF',
      '#9394FF',
      '#4ED8A0',
      '#ff0054',
      '#ffcc00',
      '#33aa99',
      '#9dfc5d',
      '#92bcc3',
      '#ca96fb',
      '#ff00f0',
    ],
    [
      '#00C9FF',
      '#9394FF',
      '#4ED8A0',
      '#ff0054',
      '#ffcc00',
      '#33aa99',
      '#9dfc5d',
      '#92bcc3',
      '#ca96fb',
      '#ff00f0',
    ],
    [
      '#00C9FF',
      '#9394FF',
      '#4ED8A0',
      '#ff0054',
      '#ffcc00',
      '#33aa99',
      '#9dfc5d',
      '#92bcc3',
      '#ca96fb',
      '#ff00f0',
    ],
  ],
  // 11 Color Palettes
  [
    [
      '#00C9FF',
      '#9394FF',
      '#4ED8A0',
      '#ff0054',
      '#ffcc00',
      '#33aa99',
      '#9dfc5d',
      '#92bcc3',
      '#ca96fb',
      '#ff00f0',
      '#38b94a',
    ],
    [
      '#00C9FF',
      '#9394FF',
      '#4ED8A0',
      '#ff0054',
      '#ffcc00',
      '#33aa99',
      '#9dfc5d',
      '#92bcc3',
      '#ca96fb',
      '#ff00f0',
      '#38b94a',
    ],
    [
      '#00C9FF',
      '#9394FF',
      '#4ED8A0',
      '#ff0054',
      '#ffcc00',
      '#33aa99',
      '#9dfc5d',
      '#92bcc3',
      '#ca96fb',
      '#ff00f0',
      '#38b94a',
    ],
  ],
  // 12 Color Palettes
  [
    [
      '#00C9FF',
      '#9394FF',
      '#4ED8A0',
      '#ff0054',
      '#ffcc00',
      '#33aa99',
      '#9dfc5d',
      '#92bcc3',
      '#ca96fb',
      '#ff00f0',
      '#38b94a',
      '#3844b9',
    ],
    [
      '#00C9FF',
      '#9394FF',
      '#4ED8A0',
      '#ff0054',
      '#ffcc00',
      '#33aa99',
      '#9dfc5d',
      '#92bcc3',
      '#ca96fb',
      '#ff00f0',
      '#38b94a',
      '#3844b9',
    ],
    [
      '#00C9FF',
      '#9394FF',
      '#4ED8A0',
      '#ff0054',
      '#ffcc00',
      '#33aa99',
      '#9dfc5d',
      '#92bcc3',
      '#ca96fb',
      '#ff00f0',
      '#38b94a',
      '#3844b9',
    ],
  ],
  // 13 Color Palettes
  [
    [
      '#00C9FF',
      '#9394FF',
      '#4ED8A0',
      '#ff0054',
      '#ffcc00',
      '#33aa99',
      '#9dfc5d',
      '#92bcc3',
      '#ca96fb',
      '#ff00f0',
      '#38b94a',
      '#3844b9',
      '#a0725b',
    ],
    [
      '#00C9FF',
      '#9394FF',
      '#4ED8A0',
      '#ff0054',
      '#ffcc00',
      '#33aa99',
      '#9dfc5d',
      '#92bcc3',
      '#ca96fb',
      '#ff00f0',
      '#38b94a',
      '#3844b9',
      '#a0725b',
    ],
    [
      '#00C9FF',
      '#9394FF',
      '#4ED8A0',
      '#ff0054',
      '#ffcc00',
      '#33aa99',
      '#9dfc5d',
      '#92bcc3',
      '#ca96fb',
      '#ff00f0',
      '#38b94a',
      '#3844b9',
      '#a0725b',
    ],
  ],
]

export const STROKE_WIDTH = {
  heavy: 3.5,
  light: 1.5,
}

export const DROPDOWN_MENU_MAX_HEIGHT = 240

export const HEARTBEAT_INTERVAL = 10000 // ms

export const PRESENTATION_MODE_ANIMATION_DELAY = 0 // In milliseconds.
export const PRESENTATION_MODE_NOTIFICATION_DELAY = 2000 // In milliseconds.

export const SHORT_NOTIFICATION_DISMISS_DELAY = 2000 // in milliseconds

export const REVERT_STATE_DELAY = 1500 // ms

export const HTTP_UNAUTHORIZED = 401
export const HTTP_FORBIDDEN = 403
export const HTTP_NOT_FOUND = 404

export const AUTOREFRESH_DEFAULT = 15000 // in milliseconds

export const GRAPH = 'graph'
export const TABLE = 'table'
export const VIS_VIEWS = [GRAPH, TABLE]

<<<<<<< HEAD
export const DEFAULT_HOME_PAGE = 'status'

export const STATUS_PAGE_ROW_COUNT = 10 // TODO: calculate based on actual Status Page cells
export const PAGE_HEADER_HEIGHT = 60 // TODO: get this dynamically to ensure longevity
export const PAGE_CONTAINER_MARGIN = 30 // TODO: get this dynamically to ensure longevity
export const LAYOUT_MARGIN = 4
export const DASHBOARD_LAYOUT_ROW_HEIGHT = 83.5
=======
// InfluxQL Macros
export const TEMP_VAR_INTERVAL = ':interval:'
export const DEFAULT_DASHBOARD_GROUP_BY_INTERVAL = 'auto'
>>>>>>> 56e5203c
<|MERGE_RESOLUTION|>--- conflicted
+++ resolved
@@ -400,16 +400,14 @@
 export const TABLE = 'table'
 export const VIS_VIEWS = [GRAPH, TABLE]
 
-<<<<<<< HEAD
+// InfluxQL Macros
+export const TEMP_VAR_INTERVAL = ':interval:'
+export const DEFAULT_DASHBOARD_GROUP_BY_INTERVAL = 'auto'
+
 export const DEFAULT_HOME_PAGE = 'status'
 
 export const STATUS_PAGE_ROW_COUNT = 10 // TODO: calculate based on actual Status Page cells
 export const PAGE_HEADER_HEIGHT = 60 // TODO: get this dynamically to ensure longevity
 export const PAGE_CONTAINER_MARGIN = 30 // TODO: get this dynamically to ensure longevity
 export const LAYOUT_MARGIN = 4
-export const DASHBOARD_LAYOUT_ROW_HEIGHT = 83.5
-=======
-// InfluxQL Macros
-export const TEMP_VAR_INTERVAL = ':interval:'
-export const DEFAULT_DASHBOARD_GROUP_BY_INTERVAL = 'auto'
->>>>>>> 56e5203c
+export const DASHBOARD_LAYOUT_ROW_HEIGHT = 83.5