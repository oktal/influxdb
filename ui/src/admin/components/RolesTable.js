import React, {PropTypes} from 'react'
<<<<<<< HEAD
import RoleRow from 'src/admin/components/RoleRow'
import EmptyRow from 'src/admin/components/EmptyRow'

const RolesTable = ({roles}) => (
  <div className="panel panel-minimal">
    <div className="panel-body">
      <table className="table v-center">
        <thead>
          <tr>
            <th>Name</th>
            <th>Permissions</th>
            <th>Users</th>
          </tr>
        </thead>
        <tbody>
          {
            roles.length ?
              roles.map((role) =>
                <RoleRow key={role.name} role={role} />
              ) : <EmptyRow tableName={'Roles'} />
          }
        </tbody>
      </table>
=======
import Dropdown from 'src/shared/components/MultiSelectDropdown'
import _ from 'lodash'

// TODO: replace with actual GLOBAL permissions endpoint when we get those from enterprise team
const PERMISSIONS = [
  "NoPermissions",
  "ViewAdmin",
  "ViewChronograf",
  "CreateDatabase",
  "CreateUserAndRole",
  "AddRemoveNode",
  "DropDatabase",
  "DropData",
  "ReadData",
  "WriteData",
  "Rebalance",
  "ManageShard",
  "ManageContinuousQuery",
  "ManageQuery",
  "ManageSubscription",
  "Monitor",
  "CopyShard",
  "KapacitorAPI",
  "KapacitorConfigAPI"
]

const RolesTable = ({roles}) => {
  return (
    <div className="panel panel-info">
      <div className="panel-heading u-flex u-ai-center u-jc-space-between">
        <div className="users__search-widget input-group admin__search-widget">
          <input
            type="text"
            className="form-control"
            placeholder="Filter Role..."
          />
          <div className="input-group-addon">
            <span className="icon search" aria-hidden="true"></span>
          </div>
        </div>
        <a href="#" className="btn btn-primary">Create Role</a>
      </div>
      <div className="panel-body">
        <table className="table v-center admin-table">
          <thead>
            <tr>
              <th>Name</th>
              <th>Permissions</th>
              <th>Users</th>
              <th></th>
            </tr>
          </thead>
          <tbody>
            {
              roles.length ? roles.map((role) => (
                <tr key={role.name}>
                  <td>
                    {role.name}
                  </td>
                  <td>
                    {console.log(role.permissions[0].allowed)}
                    <Dropdown selectedItems={_.get(role, ['permissions', '0', 'allowed'], [])} items={PERMISSIONS} onApply={() => {}}/>
                  </td>
                  <td>
                    {role.users && role.users.map((u) => u.name).join(', ')}
                  </td>
                  <td className="text-right">
                    <button className="btn btn-xs btn-danger admin-table--delete">Delete</button>
                  </td>
                </tr>
              )) : (() => (
                <tr className="table-empty-state">
                  <th colSpan="5">
                    <p>You don&#39;t have any Roles,<br/>why not create one?</p>
                  </th>
                </tr>
              ))()
            }
          </tbody>
        </table>
      </div>
>>>>>>> d7832e08
    </div>
  )
}

const {
  arrayOf,
  shape,
  string,
} = PropTypes

RolesTable.propTypes = {
  roles: arrayOf(shape({
    name: string.isRequired,
    permissions: arrayOf(shape({
      name: string,
      scope: string.isRequired,
    })),
    users: arrayOf(shape({
      name: string,
    })),
  })),
}

export default RolesTable<|MERGE_RESOLUTION|>--- conflicted
+++ resolved
@@ -1,10 +1,22 @@
 import React, {PropTypes} from 'react'
-<<<<<<< HEAD
 import RoleRow from 'src/admin/components/RoleRow'
 import EmptyRow from 'src/admin/components/EmptyRow'
 
 const RolesTable = ({roles}) => (
-  <div className="panel panel-minimal">
+  <div className="panel panel-info">
+    <div className="panel-heading u-flex u-ai-center u-jc-space-between">
+      <div className="users__search-widget input-group admin__search-widget">
+        <input
+          type="text"
+          className="form-control"
+          placeholder="Filter Role..."
+        />
+        <div className="input-group-addon">
+          <span className="icon search" aria-hidden="true"></span>
+        </div>
+      </div>
+      <a href="#" className="btn btn-primary">Create Role</a>
+    </div>
     <div className="panel-body">
       <table className="table v-center">
         <thead>
@@ -12,6 +24,7 @@
             <th>Name</th>
             <th>Permissions</th>
             <th>Users</th>
+            <th></th>
           </tr>
         </thead>
         <tbody>
@@ -23,92 +36,9 @@
           }
         </tbody>
       </table>
-=======
-import Dropdown from 'src/shared/components/MultiSelectDropdown'
-import _ from 'lodash'
-
-// TODO: replace with actual GLOBAL permissions endpoint when we get those from enterprise team
-const PERMISSIONS = [
-  "NoPermissions",
-  "ViewAdmin",
-  "ViewChronograf",
-  "CreateDatabase",
-  "CreateUserAndRole",
-  "AddRemoveNode",
-  "DropDatabase",
-  "DropData",
-  "ReadData",
-  "WriteData",
-  "Rebalance",
-  "ManageShard",
-  "ManageContinuousQuery",
-  "ManageQuery",
-  "ManageSubscription",
-  "Monitor",
-  "CopyShard",
-  "KapacitorAPI",
-  "KapacitorConfigAPI"
-]
-
-const RolesTable = ({roles}) => {
-  return (
-    <div className="panel panel-info">
-      <div className="panel-heading u-flex u-ai-center u-jc-space-between">
-        <div className="users__search-widget input-group admin__search-widget">
-          <input
-            type="text"
-            className="form-control"
-            placeholder="Filter Role..."
-          />
-          <div className="input-group-addon">
-            <span className="icon search" aria-hidden="true"></span>
-          </div>
-        </div>
-        <a href="#" className="btn btn-primary">Create Role</a>
-      </div>
-      <div className="panel-body">
-        <table className="table v-center admin-table">
-          <thead>
-            <tr>
-              <th>Name</th>
-              <th>Permissions</th>
-              <th>Users</th>
-              <th></th>
-            </tr>
-          </thead>
-          <tbody>
-            {
-              roles.length ? roles.map((role) => (
-                <tr key={role.name}>
-                  <td>
-                    {role.name}
-                  </td>
-                  <td>
-                    {console.log(role.permissions[0].allowed)}
-                    <Dropdown selectedItems={_.get(role, ['permissions', '0', 'allowed'], [])} items={PERMISSIONS} onApply={() => {}}/>
-                  </td>
-                  <td>
-                    {role.users && role.users.map((u) => u.name).join(', ')}
-                  </td>
-                  <td className="text-right">
-                    <button className="btn btn-xs btn-danger admin-table--delete">Delete</button>
-                  </td>
-                </tr>
-              )) : (() => (
-                <tr className="table-empty-state">
-                  <th colSpan="5">
-                    <p>You don&#39;t have any Roles,<br/>why not create one?</p>
-                  </th>
-                </tr>
-              ))()
-            }
-          </tbody>
-        </table>
-      </div>
->>>>>>> d7832e08
     </div>
-  )
-}
+  </div>
+)
 
 const {
   arrayOf,
